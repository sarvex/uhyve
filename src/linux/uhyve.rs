//! This file contains the entry point to the Hypervisor. The Uhyve utilizes KVM to
//! create a Virtual Machine and load the kernel.

use debug_manager::DebugManager;
use error::*;
use kvm_bindings::*;
use kvm_ioctls::VmFd;
use linux::vcpu::*;
use linux::virtio::*;
use linux::{MemoryRegion, KVM};
use nix::sys::mman::*;
use std;
use std::convert::TryInto;
use std::ffi::c_void;
use std::ptr;
use std::ptr::read_volatile;
use std::sync::{Arc, Mutex};
<<<<<<< HEAD
use std::thread;
=======
>>>>>>> 41c61473
use vm::{BootInfo, VirtualCPU, Vm, VmParameter};

const KVM_32BIT_MAX_MEM_SIZE: usize = 1 << 32;
const KVM_32BIT_GAP_SIZE: usize = 768 << 20;
const KVM_32BIT_GAP_START: usize = KVM_32BIT_MAX_MEM_SIZE - KVM_32BIT_GAP_SIZE;

pub struct Uhyve {
	vm: VmFd,
	entry_point: u64,
	mem: MmapMemory,
	num_cpus: u32,
	path: String,
	boot_info: *const BootInfo,
	verbose: bool,
<<<<<<< HEAD
	virtio_device: Arc<Mutex<VirtioNetPciDevice>>,
=======
	dbg: Option<Arc<Mutex<DebugManager>>>,
>>>>>>> 41c61473
}

impl Uhyve {
	pub fn new(
		kernel_path: String,
		specs: &VmParameter,
		dbg: Option<DebugManager>,
	) -> Result<Uhyve> {
		let vm = KVM.create_vm().or_else(to_error)?;

		let mut cap: kvm_enable_cap = Default::default();
		cap.cap = KVM_CAP_SET_TSS_ADDR;
		if vm.enable_cap(&cap).is_ok() {
			debug!("Setting TSS address");
			vm.set_tss_address(0xfffbd000).or_else(to_error)?;
		}

		let mem = MmapMemory::new(0, specs.mem_size, 0, specs.hugepage, specs.mergeable);

		let sz = if specs.mem_size < KVM_32BIT_GAP_START {
			specs.mem_size
		} else {
			KVM_32BIT_GAP_START
		};

		let virtio_device: VirtioNetPciDevice = VirtioNetPciDevice::new();

		let kvm_mem = kvm_userspace_memory_region {
			slot: 0,
			flags: mem.flags(),
			memory_size: sz as u64,
			guest_phys_addr: mem.guest_address() as u64,
			userspace_addr: mem.host_address() as u64,
		};

		unsafe { vm.set_user_memory_region(kvm_mem) }.or_else(to_error)?;

		if specs.mem_size > KVM_32BIT_GAP_START + KVM_32BIT_GAP_SIZE {
			let kvm_mem = kvm_userspace_memory_region {
				slot: 1,
				flags: mem.flags(),
				memory_size: (specs.mem_size - KVM_32BIT_GAP_START - KVM_32BIT_GAP_SIZE) as u64,
				guest_phys_addr: (mem.guest_address() + KVM_32BIT_GAP_START + KVM_32BIT_GAP_SIZE)
					as u64,
				userspace_addr: (mem.host_address() + KVM_32BIT_GAP_START + KVM_32BIT_GAP_SIZE)
					as u64,
			};

			unsafe { vm.set_user_memory_region(kvm_mem) }.or_else(to_error)?;
		}

		let lock_dev = Arc::new(Mutex::new(virtio_device));

		thread::spawn(|| {});

		let mut hyve = Uhyve {
			vm: vm,
			entry_point: 0,
			mem: mem,
			num_cpus: specs.num_cpus,
			path: kernel_path,
			boot_info: ptr::null(),
			verbose: specs.verbose,
<<<<<<< HEAD
			virtio_device: lock_dev.clone(),
=======
			dbg: dbg.map(|g| Arc::new(Mutex::new(g))),
>>>>>>> 41c61473
		};

		hyve.init()?;

		Ok(hyve)
	}

	fn init(&mut self) -> Result<()> {
		self.init_guest_mem();

		debug!("Initialize interrupt controller");

		// create basic interrupt controller
		self.vm.create_irq_chip().or_else(to_error)?;
		let pit_config = kvm_pit_config::default();
		self.vm.create_pit2(pit_config).or_else(to_error)?;

		// currently, we support only system, which provides the
		// cpu feature TSC_DEADLINE
		let mut cap: kvm_enable_cap = Default::default();
		cap.cap = KVM_CAP_TSC_DEADLINE_TIMER;
		if self.vm.enable_cap(&cap).is_ok() {
			panic!("Processor feature \"tsc deadline\" isn't supported!")
		}

		Ok(())
	}
}

impl Vm for Uhyve {
	fn verbose(&self) -> bool {
		self.verbose
	}

	fn set_entry_point(&mut self, entry: u64) {
		self.entry_point = entry;
	}

	fn get_entry_point(&self) -> u64 {
		self.entry_point
	}

	fn num_cpus(&self) -> u32 {
		self.num_cpus
	}

	fn guest_mem(&self) -> (*mut u8, usize) {
		(self.mem.host_address() as *mut u8, self.mem.memory_size())
	}

	fn kernel_path(&self) -> &str {
		&self.path
	}

	fn create_cpu(&self, id: u32) -> Result<Box<dyn VirtualCPU>> {
		let vm_start = self.mem.host_address() as usize;
		Ok(Box::new(UhyveCPU::new(
			id,
			self.path.clone(),
			self.vm
				.create_vcpu(id.try_into().unwrap())
				.or_else(to_error)?,
			vm_start,
<<<<<<< HEAD
			self.virtio_device.clone(),
=======
			self.dbg.as_ref().cloned(),
>>>>>>> 41c61473
		)))
	}

	fn set_boot_info(&mut self, header: *const BootInfo) {
		self.boot_info = header;
	}

	fn cpu_online(&self) -> u32 {
		if self.boot_info.is_null() {
			0
		} else {
			unsafe { read_volatile(&(*self.boot_info).cpu_online) }
		}
	}
}

impl Drop for Uhyve {
	fn drop(&mut self) {
		debug!("Drop virtual machine");
	}
}

unsafe impl Send for Uhyve {}
unsafe impl Sync for Uhyve {}

#[derive(Debug)]
struct MmapMemory {
	flags: u32,
	memory_size: usize,
	guest_address: usize,
	host_address: usize,
}

impl MmapMemory {
	pub fn new(
		flags: u32,
		memory_size: usize,
		guest_address: u64,
		huge_pages: bool,
		mergeable: bool,
	) -> MmapMemory {
		let host_address = unsafe {
			mmap(
				std::ptr::null_mut(),
				memory_size,
				ProtFlags::PROT_READ | ProtFlags::PROT_WRITE,
				MapFlags::MAP_PRIVATE | MapFlags::MAP_ANONYMOUS | MapFlags::MAP_NORESERVE,
				-1,
				0,
			)
			.expect("mmap failed")
		};

		if mergeable {
			debug!("Enable kernel feature to merge same pages");
			unsafe {
				if madvise(host_address, memory_size, MmapAdvise::MADV_MERGEABLE).is_err() {
					panic!("madvise failed");
				}
			}
		}

		if huge_pages {
			debug!("Uhyve uses huge pages");
			unsafe {
				if madvise(host_address, memory_size, MmapAdvise::MADV_HUGEPAGE).is_err() {
					panic!("madvise failed");
				}
			}
		}

		MmapMemory {
			flags: flags,
			memory_size: memory_size,
			guest_address: guest_address as usize,
			host_address: host_address as usize,
		}
	}

	#[allow(dead_code)]
	fn as_slice_mut(&mut self) -> &mut [u8] {
		unsafe { std::slice::from_raw_parts_mut(self.host_address as *mut u8, self.memory_size) }
	}
}

impl MemoryRegion for MmapMemory {
	fn flags(&self) -> u32 {
		self.flags
	}

	fn memory_size(&self) -> usize {
		self.memory_size
	}

	fn guest_address(&self) -> usize {
		self.guest_address
	}

	fn host_address(&self) -> usize {
		self.host_address
	}
}

impl Drop for MmapMemory {
	fn drop(&mut self) {
		if self.memory_size() > 0 {
			unsafe {
				if munmap(self.host_address() as *mut c_void, self.memory_size()).is_err() {
					panic!("munmap failed");
				}
			}
		}
	}
}<|MERGE_RESOLUTION|>--- conflicted
+++ resolved
@@ -15,10 +15,7 @@
 use std::ptr;
 use std::ptr::read_volatile;
 use std::sync::{Arc, Mutex};
-<<<<<<< HEAD
 use std::thread;
-=======
->>>>>>> 41c61473
 use vm::{BootInfo, VirtualCPU, Vm, VmParameter};
 
 const KVM_32BIT_MAX_MEM_SIZE: usize = 1 << 32;
@@ -33,11 +30,8 @@
 	path: String,
 	boot_info: *const BootInfo,
 	verbose: bool,
-<<<<<<< HEAD
 	virtio_device: Arc<Mutex<VirtioNetPciDevice>>,
-=======
 	dbg: Option<Arc<Mutex<DebugManager>>>,
->>>>>>> 41c61473
 }
 
 impl Uhyve {
@@ -101,11 +95,8 @@
 			path: kernel_path,
 			boot_info: ptr::null(),
 			verbose: specs.verbose,
-<<<<<<< HEAD
 			virtio_device: lock_dev.clone(),
-=======
 			dbg: dbg.map(|g| Arc::new(Mutex::new(g))),
->>>>>>> 41c61473
 		};
 
 		hyve.init()?;
@@ -169,11 +160,8 @@
 				.create_vcpu(id.try_into().unwrap())
 				.or_else(to_error)?,
 			vm_start,
-<<<<<<< HEAD
 			self.virtio_device.clone(),
-=======
 			self.dbg.as_ref().cloned(),
->>>>>>> 41c61473
 		)))
 	}
 
